# Copyright 2015 The TensorFlow Authors. All Rights Reserved.
#
# Licensed under the Apache License, Version 2.0 (the "License");
# you may not use this file except in compliance with the License.
# You may obtain a copy of the License at
#
#     http://www.apache.org/licenses/LICENSE-2.0
#
# Unless required by applicable law or agreed to in writing, software
# distributed under the License is distributed on an "AS IS" BASIS,
# WITHOUT WARRANTIES OR CONDITIONS OF ANY KIND, either express or implied.
# See the License for the specific language governing permissions and
# limitations under the License.
# ==============================================================================
"""Weight initializers for use with layers."""

from __future__ import absolute_import
from __future__ import division
from __future__ import print_function

import math

from tensorflow.python.framework import dtypes
from tensorflow.python.ops import random_ops


__all__ = ['xavier_initializer', 'xavier_initializer_conv2d',
           'variance_scaling_initializer']


def xavier_initializer(uniform=True, seed=None, dtype=dtypes.float32):
  """Returns an initializer performing "Xavier" initialization for weights.

  This function implements the weight initialization from:

  Xavier Glorot and Yoshua Bengio (2010):
           [Understanding the difficulty of training deep feedforward neural
           networks. International conference on artificial intelligence and
           statistics.](http://citeseerx.ist.psu.edu/viewdoc/download?doi=10.1.1.207.2059&rep=rep1&type=pdf)

  This initializer is designed to keep the scale of the gradients roughly the
  same in all layers. In uniform distribution this ends up being the range:
  `x = sqrt(6. / (in + out)); [-x, x]` and for normal distribution a standard
  deviation of `sqrt(3. / (in + out))` is used.

  Args:
    uniform: Whether to use uniform or normal distributed random initialization.
    seed: A Python integer. Used to create random seeds. See
<<<<<<< HEAD
      @{set_random_seed} for behavior.
=======
          @{tf.set_random_seed} for behavior.
>>>>>>> f28935a7
    dtype: The data type. Only floating point types are supported.

  Returns:
    An initializer for a weight matrix.
  """
  return variance_scaling_initializer(factor=1.0, mode='FAN_AVG',
                                      uniform=uniform, seed=seed, dtype=dtype)

xavier_initializer_conv2d = xavier_initializer


def variance_scaling_initializer(factor=2.0, mode='FAN_IN', uniform=False,
                                 seed=None, dtype=dtypes.float32):
  """Returns an initializer that generates tensors without scaling variance.

  When initializing a deep network, it is in principle advantageous to keep
  the scale of the input variance constant, so it does not explode or diminish
  by reaching the final layer. This initializer use the following formula:

  ```python
    if mode='FAN_IN': # Count only number of input connections.
      n = fan_in
    elif mode='FAN_OUT': # Count only number of output connections.
      n = fan_out
    elif mode='FAN_AVG': # Average number of inputs and output connections.
      n = (fan_in + fan_out)/2.0

      truncated_normal(shape, 0.0, stddev=sqrt(factor / n))
  ```

  * To get [Delving Deep into Rectifiers](
     http://arxiv.org/pdf/1502.01852v1.pdf), use (Default):<br/>
    `factor=2.0 mode='FAN_IN' uniform=False`
  * To get [Convolutional Architecture for Fast Feature Embedding](
     http://arxiv.org/abs/1408.5093), use:<br/>
    `factor=1.0 mode='FAN_IN' uniform=True`
  * To get [Understanding the difficulty of training deep feedforward neural
    networks](http://jmlr.org/proceedings/papers/v9/glorot10a/glorot10a.pdf),
    use:<br/>
    `factor=1.0 mode='FAN_AVG' uniform=True.`
  * To get `xavier_initializer` use either:<br/>
    `factor=1.0 mode='FAN_AVG' uniform=True`, or<br/>
    `factor=1.0 mode='FAN_AVG' uniform=False`.

  Args:
    factor: Float.  A multiplicative factor.
    mode: String.  'FAN_IN', 'FAN_OUT', 'FAN_AVG'.
    uniform: Whether to use uniform or normal distributed random initialization.
    seed: A Python integer. Used to create random seeds. See
<<<<<<< HEAD
      @{set_random_seed} for behavior.
=======
          @{tf.set_random_seed} for behavior.
>>>>>>> f28935a7
    dtype: The data type. Only floating point types are supported.

  Returns:
    An initializer that generates tensors with unit variance.

  Raises:
    ValueError: if `dtype` is not a floating point type.
    TypeError: if `mode` is not in ['FAN_IN', 'FAN_OUT', 'FAN_AVG'].
  """
  if not dtype.is_floating:
    raise TypeError('Cannot create initializer for non-floating point type.')
  if mode not in ['FAN_IN', 'FAN_OUT', 'FAN_AVG']:
    raise TypeError('Unknow mode %s [FAN_IN, FAN_OUT, FAN_AVG]', mode)

  # pylint: disable=unused-argument
  def _initializer(shape, dtype=dtype, partition_info=None):
    """Initializer function."""
    if not dtype.is_floating:
      raise TypeError('Cannot create initializer for non-floating point type.')
    # Estimating fan_in and fan_out is not possible to do perfectly, but we try.
    # This is the right thing for matrix multiply and convolutions.
    if shape:
      fan_in = float(shape[-2]) if len(shape) > 1 else float(shape[-1])
      fan_out = float(shape[-1])
    else:
      fan_in = 1.0
      fan_out = 1.0
    for dim in shape[:-2]:
      fan_in *= float(dim)
      fan_out *= float(dim)
    if mode == 'FAN_IN':
      # Count only number of input connections.
      n = fan_in
    elif mode == 'FAN_OUT':
      # Count only number of output connections.
      n = fan_out
    elif mode == 'FAN_AVG':
      # Average number of inputs and output connections.
      n = (fan_in + fan_out) / 2.0
    if uniform:
      # To get stddev = math.sqrt(factor / n) need to adjust for uniform.
      limit = math.sqrt(3.0 * factor / n)
      return random_ops.random_uniform(shape, -limit, limit,
                                       dtype, seed=seed)
    else:
      # To get stddev = math.sqrt(factor / n) need to adjust for truncated.
      trunc_stddev = math.sqrt(1.3 * factor / n)
      return random_ops.truncated_normal(shape, 0.0, trunc_stddev, dtype,
                                         seed=seed)
  # pylint: enable=unused-argument

  return _initializer<|MERGE_RESOLUTION|>--- conflicted
+++ resolved
@@ -46,11 +46,7 @@
   Args:
     uniform: Whether to use uniform or normal distributed random initialization.
     seed: A Python integer. Used to create random seeds. See
-<<<<<<< HEAD
-      @{set_random_seed} for behavior.
-=======
           @{tf.set_random_seed} for behavior.
->>>>>>> f28935a7
     dtype: The data type. Only floating point types are supported.
 
   Returns:
@@ -100,11 +96,7 @@
     mode: String.  'FAN_IN', 'FAN_OUT', 'FAN_AVG'.
     uniform: Whether to use uniform or normal distributed random initialization.
     seed: A Python integer. Used to create random seeds. See
-<<<<<<< HEAD
-      @{set_random_seed} for behavior.
-=======
           @{tf.set_random_seed} for behavior.
->>>>>>> f28935a7
     dtype: The data type. Only floating point types are supported.
 
   Returns:
