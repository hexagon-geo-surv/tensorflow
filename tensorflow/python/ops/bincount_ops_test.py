--- conflicted
+++ resolved
@@ -546,8 +546,6 @@
     self.assertAllEqual(expected_values, y.values)
     self.assertAllEqual(expected_shape, y.dense_shape)
 
-<<<<<<< HEAD
-=======
 class TestCompiledDenseBincount(test.TestCase, parameterized.TestCase):
 
   @parameterized.named_parameters(
@@ -659,84 +657,7 @@
             axis=axis)
     self.assertAllEqual(expected_values, res)
     
-  @parameterized.named_parameters(    
-  {
-      "testcase_name": "_no_maxlength_small",
-      "x": np.random.randint(200, size=(200, 200), dtype=np.int32)
-  }, {
-      "testcase_name": "_no_maxlength_medium",
-      "x": np.random.randint(500, size=(500, 500), dtype=np.int32)
-  }, {
-      "testcase_name": "_no_maxlength_large",
-      "x": np.random.randint(100, size=(1000, 1000), dtype=np.int32)
-  })
-  @test_util.disable_mlir_bridge('TODO: ?')
-  # TODO: Disable performance tests on CPU 
-  # missing scatter emitter for CPU fallback to a serial HLO While
-  # https://github.com/tensorflow/tensorflow/issues/56511
-  @test_util.run_gpu_only
-  def test_compiled_dense_perf(self,
-                       x,
-                       minlength=None,
-                       maxlength=None,
-                       binary_output=False,
-                       weights=None,
-                       axis=-1):
-
-    @def_function.function(jit_compile=True)
-    def f_compiled(x,
-          weights=weights,
-          minlength=minlength,
-          maxlength=maxlength,
-          binary_output=binary_output,
-          axis=axis):
-      y = bincount_ops.bincount(
-            x,
-            weights=weights,
-            minlength=minlength,
-            maxlength=maxlength,
-            binary_output=binary_output,
-            axis=axis
-        )
-      return y
-
-    @def_function.function()
-    def f(x,
-          weights=weights,
-          minlength=minlength,
-          maxlength=maxlength,
-          binary_output=binary_output,
-          axis=axis):
-      y = bincount_ops.bincount(
-            x,
-            weights=weights,
-            minlength=minlength,
-            maxlength=maxlength,
-            binary_output=binary_output,
-            axis=axis
-        )
-      return y
-
-    lambda_f = lambda: f(x,           
-                weights=weights,
-                minlength=minlength,
-                maxlength=maxlength,
-                binary_output=binary_output,
-                axis=axis)
-
-    lambda_fc = lambda: f_compiled(x,           
-                        weights=weights,
-                        minlength=minlength,
-                        maxlength=maxlength,
-                        binary_output=binary_output,
-                        axis=axis)
-    # warm-up
-    lambda_f(); lambda_fc()
-    not_compiled = timeit.timeit(lambda_f, number=10)
-    compiled = timeit.timeit(lambda_fc, number=10)
-    self.assertLess(compiled, not_compiled)
->>>>>>> 06fd765e
-
+  
 class TestDenseBincount(test.TestCase, parameterized.TestCase):
 
   @parameterized.parameters([{
