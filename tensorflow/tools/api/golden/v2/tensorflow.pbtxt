--- conflicted
+++ resolved
@@ -605,13 +605,10 @@
     argspec: "args=[\'dims\', \'value\', \'name\'], varargs=None, keywords=None, defaults=[\'None\'], "
   }
   member_method {
-<<<<<<< HEAD
-=======
     name: "fingerprint"
     argspec: "args=[\'data\', \'method\', \'name\'], varargs=None, keywords=None, defaults=[\'farmhash64\', \'None\'], "
   }
   member_method {
->>>>>>> a071e843
     name: "floor"
     argspec: "args=[\'x\', \'name\'], varargs=None, keywords=None, defaults=[\'None\'], "
   }
