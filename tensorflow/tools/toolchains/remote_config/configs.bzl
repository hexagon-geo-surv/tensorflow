--- conflicted
+++ resolved
@@ -323,18 +323,11 @@
 
     sigbuild_tf_configs(
         name_container_map = {
-<<<<<<< HEAD
             "sigbuild-57469": "docker://gcr.io/tensorflow-sigs/build@sha256:8b149ff3f4333dbf8243db1a99136f562a65bdf7610ef07334bc0da2657b70d0",
             "sigbuild-57469-python3.7": "docker://gcr.io/tensorflow-sigs/build@sha256:a4b4b21037b1c49cefd2fe4835d7b359fd3426d8d425c49c642991fd97a386cf",
             "sigbuild-57469-python3.8": "docker://gcr.io/tensorflow-sigs/build@sha256:56c5d26fa9e46be9c3f6d0fc2372395fb428eb8e04ff9984035fa79107bdcc2d",
             "sigbuild-57469-python3.9": "docker://gcr.io/tensorflow-sigs/build@sha256:8b149ff3f4333dbf8243db1a99136f562a65bdf7610ef07334bc0da2657b70d0",
             "sigbuild-57469-python3.10": "docker://gcr.io/tensorflow-sigs/build@sha256:1e4fecb9c174770e106ac50a31d713558026ee6c7639f11f106201d81e85937c",
-=======
-            "sigbuild-57469": "docker://gcr.io/tensorflow-sigs/build@sha256:c826d9902b8dffb7a98092c58692e61a0ddf5c92f9b867a952b1615e4aa621af",
-            "sigbuild-57469-python3.8": "docker://gcr.io/tensorflow-sigs/build@sha256:fdab3ce247b57388e98b7b0c5e212ade9b933048190add92a6d9fd843d10efdd",
-            "sigbuild-57469-python3.9": "docker://gcr.io/tensorflow-sigs/build@sha256:c826d9902b8dffb7a98092c58692e61a0ddf5c92f9b867a952b1615e4aa621af",
-            "sigbuild-57469-python3.10": "docker://gcr.io/tensorflow-sigs/build@sha256:b08820e0b08c13a314c8bd8c6db82d83bc2fbefcf0d0195f41ec4dbab28a2904",
->>>>>>> d127707d
         },
         # Unclear why LIBC is set to 2.19 here, and yet manylinux2010 is 2.12
         # and manylinux2014 is 2.17.
